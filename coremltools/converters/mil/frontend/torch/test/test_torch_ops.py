--- conflicted
+++ resolved
@@ -5131,7 +5131,6 @@
                            input_as_shape=False, backend=backend)
 
 
-<<<<<<< HEAD
 class TestTrace(TorchBaseTest):
     @pytest.mark.parametrize(
         "backend, shape",
@@ -5143,7 +5142,8 @@
     def test_trace(self, backend, shape):
         model = ModuleWrapper(torch.trace)
         self.run_compare_torch(shape, model, backend=backend)
-=======
+
+
 class TestArgmax(TorchBaseTest):
     @pytest.mark.parametrize(
         "backend, shape, axis, input_dtype",
@@ -5178,6 +5178,4 @@
             input_as_shape=False,
             backend=backend,
             converter_input_type=converter_input_type,
-        )
-
->>>>>>> cc29dbf2
+        )